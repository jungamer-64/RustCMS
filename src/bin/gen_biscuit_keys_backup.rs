--- conflicted
+++ resolved
@@ -19,16 +19,9 @@
     backup_dir: Option<&Path>,
 ) -> (std::path::PathBuf, String) {
     let ts = timestamp();
-<<<<<<< HEAD
-    let file_name = path.file_name().map_or_else(
-        || "backup".to_string(),
-        |s| s.to_string_lossy().into_owned(),
-    );
-=======
     let file_name = path
         .file_name()
         .map_or_else(|| "backup".to_string(), |s| s.to_string_lossy().into_owned());
->>>>>>> dd3bea1f
     let bak_name = format!("{file_name}.bak.{ts}");
     let bak = if let Some(dir) = backup_dir {
         dir.join(bak_name)
@@ -39,17 +32,10 @@
 }
 
 pub(crate) fn ensure_parent_dir(parent: Option<&Path>) {
-<<<<<<< HEAD
-    if let Some(parent) = parent
-        && let Err(e) = fs::create_dir_all(parent)
-    {
-        eprintln!("Failed to create backup dir {}: {e}", parent.display());
-=======
     if let Some(parent) = parent {
         if let Err(e) = fs::create_dir_all(parent) {
             eprintln!("Failed to create backup dir {}: {e}", parent.display());
         }
->>>>>>> dd3bea1f
     }
 }
 
