--- conflicted
+++ resolved
@@ -1,6 +1,5 @@
 //! 統合CMSサーバーのエントリポイント
 //!
-<<<<<<< HEAD
 //! cms-lightweight / cms-simple / cms-unified の機能を統合した単一バイナリです。
 //! - 本番モード: データベース有効。安定運用向け設定で起動します。
 //! - 開発モード: インメモリで軽量起動（featureや設定により挙動が変わります）。
@@ -10,10 +9,8 @@
 //! 2. 依存サービスの初期化（DB/認証/キャッシュ/検索など、featureに応じて）
 //! 3. ルータの構築と状態(AppState)の注入
 //! 4. HTTPサーバーの待受開始
-=======
 //! This server supports both production mode (with database) and development mode (in-memory).
 //! It serves as the main unified entry point for the `RustCMS` backend.
->>>>>>> f0808b97
 
 use axum::Router as AxumRouter;
 use std::net::SocketAddr;
