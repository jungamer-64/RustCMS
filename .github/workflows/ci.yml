--- conflicted
+++ resolved
@@ -50,11 +50,8 @@
       contents: read
     steps:
   # TODO: pin this action to a full commit SHA for immutability (e.g. actions/checkout@<full-sha>)
-<<<<<<< HEAD
-      - uses: actions/checkout@v4
-=======
-      - uses: actions/checkout@08eba0b27e820071cde6df949e0beb9ba4906955
->>>>>>> f0808b97
+      - uses: actions/checkout@v4
+      - uses: actions/checkout@v4
         with:
           fetch-depth: 1
 
@@ -114,11 +111,8 @@
     steps:
       # TODO: pin this action to a full commit SHA for immutability
       
-<<<<<<< HEAD
-      - uses: actions/checkout@v4
-=======
-      - uses: actions/checkout@08eba0b27e820071cde6df949e0beb9ba4906955
->>>>>>> f0808b97
+      - uses: actions/checkout@v4
+      - uses: actions/checkout@v4
         with:
           fetch-depth: 1
 
@@ -216,11 +210,8 @@
     steps:
       # TODO: pin this action to a full commit SHA for immutability
       
-<<<<<<< HEAD
-      - uses: actions/checkout@v4
-=======
-      - uses: actions/checkout@08eba0b27e820071cde6df949e0beb9ba4906955
->>>>>>> f0808b97
+      - uses: actions/checkout@v4
+      - uses: actions/checkout@v4
         with:
           fetch-depth: 1
       - name: Run deprecation scan (src-only, human)
@@ -268,11 +259,8 @@
         image: postgres:15
         env:
           POSTGRES_USER: postgres
-<<<<<<< HEAD
           POSTGRES_PASSWORD: ${{ secrets.POSTGRES_PASSWORD }}
-=======
-          POSTGRES_PASSWORD: password
->>>>>>> f0808b97
+          POSTGRES_PASSWORD: ${{ secrets.POSTGRES_PASSWORD }}
           POSTGRES_DB: rustcms_test
         ports:
           - 5432:5432
@@ -282,11 +270,8 @@
           --health-timeout 5s
           --health-retries 5
     steps:
-<<<<<<< HEAD
-      - uses: actions/checkout@v4
-=======
-      - uses: actions/checkout@08eba0b27e820071cde6df949e0beb9ba4906955
->>>>>>> f0808b97
+      - uses: actions/checkout@v4
+      - uses: actions/checkout@v4
       - name: Setup Rust
         uses: dtolnay/rust-toolchain@5d458579430fc14a04a08a1e7d3694f545e91ce6
         with:
@@ -314,11 +299,8 @@
           echo "BISCUIT_PUBLIC_KEY_B64=$PUB" >> "$GITHUB_ENV"
       - name: Run DB migrations for integration
         env:
-<<<<<<< HEAD
           DATABASE_URL: ${{ secrets.DATABASE_URL }}
-=======
-          DATABASE_URL: postgres://postgres:password@localhost:5432/rustcms_test
->>>>>>> f0808b97
+          DATABASE_URL: ${{ secrets.DATABASE_URL }}
         run: |
           set -euo pipefail
           cargo build --bin cms-migrate --quiet || true
@@ -329,11 +311,8 @@
           fi
       - name: Run integration tests
         env:
-<<<<<<< HEAD
           DATABASE_URL: ${{ secrets.DATABASE_URL }}
-=======
-          DATABASE_URL: postgres://postgres:password@localhost:5432/rustcms_test
->>>>>>> f0808b97
+          DATABASE_URL: ${{ secrets.DATABASE_URL }}
         run: |
           set -euo pipefail
           echo "Using BISCUIT_PRIVATE_KEY_B64=${BISCUIT_PRIVATE_KEY_B64:-<none>}"
@@ -349,11 +328,8 @@
     if: github.event_name != 'pull_request' || github.base_ref == 'main' || github.event_name == 'schedule'
     steps:
       
-<<<<<<< HEAD
-      - uses: actions/checkout@v4
-=======
-      - uses: actions/checkout@08eba0b27e820071cde6df949e0beb9ba4906955
->>>>>>> f0808b97
+      - uses: actions/checkout@v4
+      - uses: actions/checkout@v4
         with:
           fetch-depth: 1
       - name: Cache cargo registry & index
@@ -417,11 +393,8 @@
     steps:
       # TODO: pin this action to a full commit SHA for immutability
       
-<<<<<<< HEAD
-      - uses: actions/checkout@v4
-=======
-      - uses: actions/checkout@08eba0b27e820071cde6df949e0beb9ba4906955
->>>>>>> f0808b97
+      - uses: actions/checkout@v4
+      - uses: actions/checkout@v4
         with:
           fetch-depth: 1
       - name: Cache cargo registry & index
@@ -452,11 +425,8 @@
       - name: Checkout repository
         # TODO: pin this action to a full commit SHA for immutability
       
-<<<<<<< HEAD
         uses: actions/checkout@v4
-=======
-        uses: actions/checkout@08eba0b27e820071cde6df949e0beb9ba4906955
->>>>>>> f0808b97
+        uses: actions/checkout@v4
       - name: Set up Rust toolchain
         uses: dtolnay/rust-toolchain@5d458579430fc14a04a08a1e7d3694f545e91ce6
         with:
