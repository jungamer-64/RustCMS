--- conflicted
+++ resolved
@@ -33,11 +33,8 @@
     steps:
       - name: Checkout
         # TODO: pin this action to a full commit SHA for immutability
-<<<<<<< HEAD
         uses: actions/checkout@v4
-=======
-        uses: actions/checkout@08eba0b27e820071cde6df949e0beb9ba4906955
->>>>>>> f0808b97
+        uses: actions/checkout@v4
         with:
           fetch-depth: 0
 
